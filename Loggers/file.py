--- conflicted
+++ resolved
@@ -1,9 +1,5 @@
-<<<<<<< HEAD
-
-=======
 # coding=utf-8
 from __future__ import with_statement
->>>>>>> 75b3918a
 
 import os
 import datetime
@@ -12,10 +8,7 @@
 import tempfile
 import shutil
 import stat
-<<<<<<< HEAD
 import io
-=======
->>>>>>> 75b3918a
 import sys
 import json
 
@@ -41,11 +34,7 @@
         if "filename" in config_options:
             try:
                 self.filename = config_options["filename"]
-<<<<<<< HEAD
                 self.file_handle = open(self.filename, "a+")
-=======
-                self.file_handle = open(self.filename, "w+")
->>>>>>> 75b3918a
             except Exception as e:
                 raise RuntimeError("Couldn't open log file %s for appending: %s" % (self.filename, e))
         else:
@@ -95,21 +84,13 @@
             if not self.buffered:
                 self.file_handle.flush()
         except Exception as e:
-<<<<<<< HEAD
-            print(("Error writing to logfile %s: %s" % (self.filename, e)))
-=======
             print("Error writing to logfile %s: %s" % (self.filename, e))
->>>>>>> 75b3918a
 
     def hup(self):
         """Close and reopen log file."""
         self.file_handle.close()
         try:
-<<<<<<< HEAD
             self.file_handle = open(self.filename, "a+")
-=======
-            self.file_handle = open(self.filename, "w+")
->>>>>>> 75b3918a
         except Exception as e:
             raise RuntimeError("Couldn't reopen log file %s after HUP: %s" % (self.filename, e))
 
@@ -194,13 +175,8 @@
             sys.stderr.write("Couldn't create temporary file for HTML output\n")
             return
 
-<<<<<<< HEAD
-        output_ok = io.StringIO()
-        output_fail = io.StringIO()
-=======
         output_ok = StringIO()
         output_fail = StringIO()
->>>>>>> 75b3918a
 
         keys = list(self.batch_data.keys())
         keys.sort()
@@ -288,11 +264,7 @@
             os.chmod(file_name, stat.S_IREAD | stat.S_IWRITE | stat.S_IRGRP | stat.S_IROTH)
             shutil.move(file_name, os.path.join(self.folder, self.filename))
         except Exception as e:
-<<<<<<< HEAD
-            print(("problem closing temporary file for HTML output", e))
-=======
             print("problem closing temporary file for HTML output %s" % e)
->>>>>>> 75b3918a
 
     def parse_file(self, file_handle):
         lines = []
