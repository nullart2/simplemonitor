--- conflicted
+++ resolved
@@ -5,11 +5,7 @@
 import os.path
 import time
 
-<<<<<<< HEAD
 from .monitor import Monitor
-=======
-from Monitors.monitor import Monitor
->>>>>>> 75b3918a
 
 
 class MonitorBackup(Monitor):
@@ -48,11 +44,7 @@
             return False
 
         gap = now - timestamp
-<<<<<<< HEAD
-        print((timestamp, now, gap))
-=======
         print(timestamp, now, gap)
->>>>>>> 75b3918a
         if status == "ok":
             if gap > (3600 * 24):
                 self.record_fail("OK was reported %ds ago" % gap)
